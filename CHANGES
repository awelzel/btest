
<<<<<<< HEAD
0.3 | 2011-10-25 19:50:36 -0700
=======
0.3 | 2011-10-25 18:00:59 -0700
>>>>>>> f00f2d7e

  * More graceful error handling at startup if btest.cfg not found.
    (Robin Sommer)

  * Python 2.4 compat changes. (Jon Siwek)

  * When in brief mode, btest-diff now shows full output if we don't
    have a baseline yet. (Robin Sommer)

  * Adding executable permission back to script. (Robin Sommer)

  * Cleaning up distribution. (Robin Sommer)

0.22-28 | 2011-09-15 15:18:11 -0700

  * New environment variable TEST_DIFF_BRIEF. If set btest-diff no
    longer includes a mismatching file's full content it the
    diagnostic output. This can be useful if the file being compared
    is very large. (Robin Sommer)

0.22-27 | 2011-08-12 22:56:12 -0700

  * Fix btest-bg-wait's kill trap and -k option. (Jon Siwek)

0.22-18 | 2011-07-23 11:54:07 -0700

  * A new option -u for interactively updating baselines.

  * Teach btest's TEST-START-FILE to make subdirectories (Jon Siwek)

  * Output polishing. (Robin Sommer)

  * Have distutils install 'btest-setsid' script. (Jon Siwek)

  * A portable setsid. (Robin Sommer)

  * Fixes for background execution of processes.

  * Fixing exit codes. (Robin Sommer)

0.22-6 | 2011-07-19 17:38:03 -0700

  * Teach btest's TEST-START-FILE to make subdirectories (Jon Siwek)

0.22-5 | 2011-05-02 08:41:34 -0700

  * A number of bug fixes, and output polishing. (Robin Sommer)

  * More robust background execution by btest-bg-*. (Robin Sommer)

0.22-4 | 2011-03-29 21:38:13 -0700

  * A test command can now signal to btest that even if it fails
    subsequent test commands should still run by returning exit code 100.
    btest-diff uses this to continue in the case that no baseline has
    yet been established.

  * New test option @TEST-REQUIRES for running a test conditionally.
    See the README for more information.

0.22-2 | 2011-03-03 21:44:18 -0800

  * Two new helper scripts for spawning processes in the background.
    See README for more information.

  * btest-diff can now deal with files specificied with paths.

0.22 | 2011-02-08 14:06:13 -0800

  * BTest is now hosted along with the other Bro repositories on
    git.bro-ids.org.

0.21 | 2011-01-09 21:29:18 -0800

  * In btest.cfg, option values can now include commands to execute in
    backticks.

    Example:

        [environment]
        CC=clang -emit-llvm -g `hilti-config --cflags`

  * Limiting substitutions to replacing whole words.

  * Adding "substitutions". Substitutions are similar to filters, yet
    they do not adapt the input but the command line being exectued.
    See README for more information.

  * Instead of giving a test's file name on the command line, one can
    now also use its "dotted" name as it's printed out when btest is
    running (e.g., "foo.bar"). That allows for easier copy/paste.

  * Starting CHANGES.<|MERGE_RESOLUTION|>--- conflicted
+++ resolved
@@ -1,9 +1,5 @@
 
-<<<<<<< HEAD
-0.3 | 2011-10-25 19:50:36 -0700
-=======
-0.3 | 2011-10-25 18:00:59 -0700
->>>>>>> f00f2d7e
+0.3 | 2011-10-25 19:58:26 -0700
 
   * More graceful error handling at startup if btest.cfg not found.
     (Robin Sommer)
