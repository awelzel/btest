#! /usr/bin/env python2.6
#
# Main test driver.

import os
import os.path
import sys
import shutil
import fnmatch
import optparse
import re
import tempfile
import subprocess
import copy
import glob
import fnmatch
import ConfigParser

Name ="btest"
Version = 0.22

ConfigDefault = "btest.cfg"
Config = None

RE_INPUT = re.compile("%INPUT")
RE_DIR = re.compile("%DIR")
RE_ENV = re.compile("\$\{(\w+)\}")
RE_START_NEXT_TEST = re.compile("@TEST-START-NEXT")
RE_START_FILE = re.compile("@TEST-START-FILE +([^\n ]*)")
RE_END_FILE = re.compile("@TEST-END-FILE")

# Commands as tuple (tag, regexp, more-than-one-is-ok, optional, group-main, group-add)
RE_EXEC     = ("exec",     re.compile("@TEST-EXEC(-FAIL)?: *(.*)"), True, False, 2, 1)
RE_REQUIRES = ("requires", re.compile("@TEST-REQUIRES: *(.*)"), True, True, 1, -1)

Commands = (RE_EXEC, RE_REQUIRES)

def output(msg, nl=True, file=None):
    if not file:
        file = sys.stderr

    if nl:
        print >>file, msg
    else:
        print >>file, msg,

def error(msg):
    print >>sys.stderr, msg
    sys.exit(1)

def mkdir(dir):
    if not os.path.exists(dir):
        try:
            os.mkdir(dir)
        except OSError, e:
            error("cannot create directory %s: %s" % (dir, e))

    else:
        if not os.path.isdir(dir):
            error("path %s exists but is not a directory" % dir)

def getOption(key, default):
    try:
        return Config.get("btest", key)
    except ConfigParser.NoSectionError:
        return default

reBackticks = re.compile(r"`(([^`]|\`)*)`")

# We monkey-patch the OptionParser to expand backticks.
def cpExpandBackticks(self, section, option, rawval, vars):
    def _exec(m):
        cmd = m.group(1)
        if not cmd:
            return ""

        try:
            return subprocess.Popen(cmd.split(), stdout=subprocess.PIPE).communicate()[0].strip()
        except OSError, e:
            error("cannot execute '%s': %s" % (cmd, e))

    value = cpOriginalInterpolate(self, section, option, rawval, vars)
    value = reBackticks.sub(_exec, value)

    return value

cpOriginalInterpolate = ConfigParser.ConfigParser._interpolate
ConfigParser.ConfigParser._interpolate = cpExpandBackticks

class Test(object):
    def __init__(self, file):
        self.file = file
        self.dir = os.path.abspath(os.path.dirname(file))
        self.name = None
        self.number = 1
        self.group = None
        self.cmdlines = []
        self.tmpdir = None
        self.diag = None
        self.baseline = None
        self.files = []

        # Parse the test's content.
    def parse(self, content):
        cmds = {}
        for line in content:

            if line.find("@TEST-IGNORE") >= 0:
                # Ignore this file.
                return False

            for (tag, regexp, multiple, optional, group1, group2) in Commands:
                m = regexp.search(line)

                if m:
                    value = m.group(group1)

                    if group2 >= 0:
                        value = (value, m.group(group2))

                    if not multiple:
                        if tag in cmds:
                            error("%s: %d defined multiple times." % (test, tag))

                        cmds[tag] = value

                    else:
                        try:
                            cmds[tag] += [value]
                        except KeyError:
                            cmds[tag] = [value]

        # Make sure all non-optional commands are there.
        for (tag, regexp, multiple, optional, group1, group2) in Commands:
            if not optional and not tag in cmds:
                error("%s: mandatory %s command not found." % (self.file, tag))

        # self.name = cmds["name"]
        # self.group = cmds["group"]
        # self.diagin = cmds["diag-in"] if "diag-in" in cmds else None

        (name, ext) = os.path.splitext(self.file)

        self.name = name.replace("/", ".")
        while self.name.startswith("."):
            self.name = self.name[1:]

        self.group = os.path.dirname(self.file).replace("/", ".")
        while self.group.startswith("."):
            self.group = self.group[1:]

        self.content = content
        self.cmdlines = [(cmd.strip(), success!="-FAIL") for (cmd, success) in cmds["exec"]]

        if "requires" in cmds:
            self.requires = [cmd.strip() for cmd in cmds["requires"]]
        else:
            self.requires = []

        if Substitutions:
            for (key, val) in Substitutions.items():
                self.cmdlines = [(re.sub("\\b" + re.escape(key) + "\\b", val, cmd[0]), cmd[1]) for cmd in self.cmdlines]

        return True

    # Copies all control information over t a new Test but replaces test content
    # with a new one.
    def clone(self, content):
        clone = Test("")
        clone.file = self.file
        clone.number = self.number + 1
        clone.name = self.name
        clone.group = self.group
#       clone.diagin = self.diagin
        clone.cmdlines = self.cmdlines

        clone.content = content

        return clone

    def run(self, filter=None):
        if self.number > 1:
            self.name = "%s-%d" % (self.name, self.number)

        if not filter:
            name = self.name
        else:
            name = "%s (%s)" % (self.name, filter)

        if Options.verbose or not Options.brief:
            output("%s ..." % name, nl=Options.verbose)

        self.tmpdir = os.path.abspath(os.path.join(TmpDir, self.name))
        self.diag = os.path.join(self.tmpdir, ".diag")
        self.baseline = os.path.abspath(os.path.join(BaselineDir, self.name))
        self.diagmsgs = []

        self.rmTmp()
        mkdir(self.baseline)
        mkdir(self.tmpdir)
        os.chdir(self.tmpdir)

        for (fname, lines) in self.files:
            subdir = os.path.dirname(fname)
<<<<<<< HEAD
            if subdir != '':
=======
            if subdir != "":
>>>>>>> c89b257e
                mkdir(subdir)
            try:
                ffile = open(fname, "w")
            except IOError, e:
                error("cannot write test's additional file '%s'" % fname)

            for line in lines:
                print >>ffile, line,

            ffile.close()

        self.localfile = os.path.join(self.tmpdir, os.path.basename(self.file))

        content = open(self.localfile, "w")
        for line in self.content:
            print >>content, line,
        content.close()

        self.log = open(os.path.join(self.tmpdir, ".log"), "w")
        self.stdout = open(os.path.join(self.tmpdir, ".stdout"), "w")
        self.stderr = open(os.path.join(self.tmpdir, ".stderr"), "w")

        for cmd in self.requires:

            (success, rc) = self.execute((cmd, True), apply_filter=(filter != None))

            if not success:
                global Skipped
                Skipped += 1

                if Options.verbose:
                    output("... %s not available, skipped" % name)

                else:
                    if not Options.brief:
                        output("not available, skipped")

                if Options.diagfile:
                    print >>Options.diagfile, "%s ... not available, skipped" % name

                self.finish()
                return

        failures = 0

        for cmd in self.cmdlines:

            (success, rc) = self.execute(cmd, apply_filter=(filter != None))

            if not success:
                failures += 1

                if failures == 1:

                    global Failed
                    Failed += 1

                    if Options.verbose:
                        output("... %s failed" % name)

                    else:
                        if Options.brief:
                            output("%s ..." % name, nl=False)

                        output("failed")

                    if Options.diagfile:
                        print >>Options.diagfile, "%s ... failed" % name

                if Options.diag or Options.diagall:
                    self.showDiag()

                if Options.diagfile:
                    self.showDiag(Options.diagfile)

                if rc != 100:
                    break

        if failures == 0:
            if Options.verbose:
                    output("... %s ok" % name)
            else:
                if not Options.brief:
                    output("ok")

            if Options.diagall:
                self.showDiag()

            if not Options.tmps:
                self.rmTmp()

        self.finish()

    def finish(self):
        try:
            # Try removing the baseline directory. If it works, it's empty, i.e., no baseline was created.
            os.rmdir(self.baseline)
        except OSError, e:
            pass

        self.log.close()
        self.stdout.close()
        self.stderr.close()

    def execute(self, cmd, apply_filter=False):
        (cmdline, expect_success) = cmd

        # See if we need to apply a filter.
        filter_cmd = None

        if apply_filter:
            try:
                (path, executable) = os.path.split(cmdline.split()[0])
                filter_cmd = Filters[executable]
            except LookupError:
                pass

        if not filter_cmd or not expect_success: # Do not apply filter if we expect failure.
            localfile = self.localfile
        else:
            # This is not quite correct as it does not necessarily need to be
            # the %INPUT file which we are filtering ...
            filtered = os.path.join(self.tmpdir, "filtered-%s" % os.path.basename(self.localfile))
            (success, rc) = self.execute(("%s %s %s" % (filter_cmd, self.localfile, filtered), True), apply_filter=False)
            if not success:
                return (False, rc)

            (success, rc) = self.execute(("mv %s %s" % (filtered, self.localfile), True), apply_filter=False)
            if not success:
                return (False, rc)

            localfile = self.localfile

        if Options.verbose:
            output("  > %s" % cmdline)

        # Replace special names.
        cmdline = RE_INPUT.sub(localfile, cmdline)
        cmdline = RE_DIR.sub(self.dir, cmdline)

        # Replace environment variables.
        def replace_with_env(m):
            try:
                return os.environ[m.group(1)]
            except KeyError:
                return ""

        cmdline = RE_ENV.sub(replace_with_env, cmdline)

        print >>self.log, cmdline, "(expect %s)" % ("success" if expect_success else "failure")

        env = self.prepareEnv()

        try:
            subprocess.check_call(cmdline, shell=True, env=env, stderr=self.stderr, stdout=self.stdout)

        except subprocess.CalledProcessError, e:
            if expect_success:
                self.diagmsgs += ["'%s' failed unexpectedly (exit code %s)" % (cmdline, e.returncode)]
                return (False, e.returncode)

            else:
                return (True, e.returncode)

        if not expect_success:
            self.diagmsgs += ["'%s' succeeded unexpectedly (exit code 0)" % cmdline]
            return (False, 0)

        return (True, 0)

    def rmTmp(self):
        os.chdir(TmpDir)

        try:
            if os.path.isfile(self.tmpdir):
                os.remove(self.tmpdir)

            if os.path.isdir(self.tmpdir):
                subprocess.call("rm -rf %s 2>/dev/null" % self.tmpdir, shell=True)

        except OSError, e:
            error("cannot remove tmp directory %s: %s" % (self.tmpdir, e))

    # Prepares the environment for the child processes.
    def prepareEnv(self):
        env = copy.deepcopy(os.environ)

        env["TEST_BASELINE"] = self.baseline
        env["TEST_DIAGNOSTICS"] = self.diag
        env["TEST_MODE"] = Options.mode.upper()

        return env

    def addFiles(self, files):
        # files is a list of tuple (fname, lines).
        self.files = files

    def showDiag(self, file=None):
        for line in self.diagmsgs:
            output("  % " + line, file=file)

        for f in (self.diag, ".stderr"):
            if not f:
                continue

            if os.path.isfile(f):
                output("  % cat " + os.path.basename(f), file=file)
                for line in open(f):
                    output("  " + line.strip(), file=file)
                output("", file=file)

        if Options.wait and not file:
            output("<Enter> ...")
            try:
                sys.stdin.readline()
            except KeyboardInterrupt:
                sys.exit(1)

# Walk the given directory and return all test files.
def findTests(paths):
    tests = []

    ignore_files = getOption("IgnoreFiles", "").split()
    ignore_dirs = getOption("IgnoreDirs", "").split()

    for path in paths:
        if os.path.isfile(path):
            tests += readTestFile(path)

        elif os.path.isdir(path):
            for (dirpath, dirnames, filenames) in os.walk(path):
                for file in filenames:
                    for glob in ignore_files:
                        if fnmatch.fnmatch(file, glob):
                            break
                    else:
                        tests += readTestFile(os.path.join(dirpath, file))

                # Don't recurse into these.
                for skip in ignore_dirs:
                    if skip in dirnames:
                        dirnames.remove(skip)

        else:
            # See if we have a test named like this in our configured set.
            for t in Config.configured_tests:
                if t and path == t.name:
                    tests += [t]
                    break

            else:
                error("cannot read %s" % path)

    return tests

# Read the given test file and instantiate one or more tests from it.
def readTestFile(filename):

    def newTest(content, previous):
        if not previous:
            t = Test(filename)
            if t.parse(content):
                return t
            else:
                return None
        else:
            return previous.clone(content)

    try:
        input = open(filename)
    except IOError, e:
        error("cannot read test file: %s" % e)

    tests = []
    files = []

    content = []
    previous = None
    file = (None, [])

    state = "test"

    for line in input:

        if state == "test":
            m = RE_START_FILE.search(line)
            if m:
                state = "file"
                file = (m.group(1), [])
                continue

            m = RE_END_FILE.search(line)
            if m:
                error("unexpected @test-end-file")

            m = RE_START_NEXT_TEST.search(line)
            if not m:
                content += [line]
                continue

            t = newTest(content, previous)
            if not t:
                return []

            tests += [t]

            previous = t
            content = []

        elif state == "file":
            m = RE_END_FILE.search(line)
            if m:
                state = "test"
                files += [file]
                file = (None, [])
                continue

            file = (file[0], file[1] + [line])

        else:
            error("internal: unknown state %s" % state)

    if state == "file":
        files += [file]

    tests += [newTest(content, previous)]

    input.close()

    for t in tests:
        if t:
            t.addFiles(files)

    return tests

### Main

optparser = optparse.OptionParser(usage="%prog [options] <directorys>", version=Version)
optparser.add_option("-U", "--update-baseline", action="store_const", dest="mode", const="UPDATE", default="TEST",
                     help="create a new baseline from the tests' output")
optparser.add_option("-d", "--diagnostics", action="store_true", dest="diag", default=False,
                     help="show diagnostic output for failed tests")
optparser.add_option("-D", "--diagnostics-all", action="store_true", dest="diagall", default=False,
                     help="show diagnostic output for ALL tests")
optparser.add_option("-f", "--file-diagnostics", action="store", type="string", dest="diagfile", default="",
                     help="write diagnostic output for failed tests into file; if files exists, output is appended")
optparser.add_option("-v", "--verbose", action="store_true", dest="verbose", default=False,
                     help="show commands as they are executed")
optparser.add_option("-w", "--wait", action="store_true", dest="wait", default=False,
                     help="wait for <enter> after each failed (with -d) or all (with -D) tests")
optparser.add_option("-b", "--brief", action="store_true", dest="brief", default=False,
                     help="outputs only failed tests")
optparser.add_option("-c", "--config", action="store", type="string", dest="config", default=ConfigDefault,
                     help="configuration file")
optparser.add_option("-F", "--filter", action="store", type="string", dest="filter", default=None,
                     help="active filter in given config file section")
optparser.add_option("-t", "--tmp-keep", action="store_true", dest="tmps", default=False,
                     help="do not delete tmp files created for running tests")
optparser.add_option("-S", "--subst", action="store", type="string", dest="subst", default=None,
                     help="active substitution in given config file section")

(Options, args) = optparser.parse_args()

(basedir, fname) = os.path.split(Options.config)

if not basedir:
    basedir = "."

os.chdir(basedir)

defaults=os.environ
defaults["testbase"] = os.path.abspath(basedir)
defaults["default_path"] = os.environ["PATH"]
Config = ConfigParser.ConfigParser(defaults)
Config.read(Options.config)

if Options.diagfile:
    try:
        Options.diagfile = open(Options.diagfile, "a")
    except IOError, e:
        print >>sys.stderr, "cannot open %s: %s" (Options.diagfile, e)

if Config.has_section("environment"):
    for (name, value) in Config.items("environment"):
        os.environ[name.upper()] = value

Filters = {}
if Options.filter:
    sec = "filters-%s" % Options.filter
    if not Config.has_section(sec):
        error("configuration file has no section '%s'" % sec)

    for (name, value) in Config.items(sec):
        Filters[name] = value

Substitutions = {}
if Options.subst:
    sec = "subst-%s" % Options.subst
    if not Config.has_section(sec):
        error("configuration file has no section '%s'" % sec)

    for (name, value) in Config.items(sec):
        Substitutions[name] = value

# Add the directory where this executable is located to PATH.
addpath = os.path.abspath(os.path.dirname(sys.argv[0]))
oldpath = os.environ["PATH"]
os.environ["PATH"] = "%s:%s" % (addpath, oldpath) if oldpath else addpath

Config.configured_tests = []
testdirs = getOption("TestDirs", None).split()
if testdirs:
    Config.configured_tests = findTests(testdirs)

if args:
    tests = findTests(args)
else:
    tests = Config.configured_tests

if not tests:
    output("no tests given")
    sys.exit(0)

TmpDir = os.path.abspath(getOption("TmpDir", os.path.join(defaults["testbase"], ".tmp")))
BaselineDir = os.path.abspath(getOption("BaselineDir", os.path.join(defaults["testbase"], "Baseline")))
mkdir(BaselineDir)
mkdir(TmpDir)

Failed = 0
Skipped = 0

for test in tests:

    if not test:
        continue

    if Filters:
        test2 = copy.deepcopy(test)
        test.run()
        test2.run(filter=Options.filter)
    else:
        test.run()

if Failed > 0:
    skipped = (", %d skipped" % Skipped) if Skipped > 0 else ""
    output("%d test%s failed%s" % (Failed, "s" if Failed > 1 else "", skipped))
    sys.exit(1)

else:
    output("all tests successful")
    sys.exit(0)
<|MERGE_RESOLUTION|>--- conflicted
+++ resolved
@@ -202,11 +202,7 @@
 
         for (fname, lines) in self.files:
             subdir = os.path.dirname(fname)
-<<<<<<< HEAD
-            if subdir != '':
-=======
             if subdir != "":
->>>>>>> c89b257e
                 mkdir(subdir)
             try:
                 ffile = open(fname, "w")
