--- conflicted
+++ resolved
@@ -40,7 +40,7 @@
 except ImportError:
     import configparser
 
-VERSION = "0.64-18" # Automatically filled in.
+VERSION = "0.64-21" # Automatically filled in.
 
 using_py3 = (sys.version_info[0] == 3)
 
@@ -341,20 +341,9 @@
                     t.terminate()
                     t.join()
 
-<<<<<<< HEAD
-        else:
-            # No threads, just run all directly.
-            self.threadRun(0)
-
         if Options.abort_on_failure and self._failed.value > 0 and self._failed.value > self._failed_expected.value:
-            # Signal abort. In parallel mode, the child processes will
-            # already have finished because the join() above will have
-            # still be executed.
-=======
-        if Options.abort_on_failure and self._failed.value > 0:
             # Signal abort. The child processes will already have
             # finished because the join() above still ran.
->>>>>>> 8b708525
             raise Abort("Aborted after first failure.")
 
         # Record failed tests if not updating.
