#! /usr/bin/env python
#
# Main test driver.

import os
import os.path
import sys
import shutil
import fnmatch
import optparse
import re
import tempfile
import subprocess
import copy
import glob
import fnmatch
import ConfigParser
import time
import multiprocessing
import multiprocessing.managers
import multiprocessing.sharedctypes
import xml.dom.minidom
import socket
from datetime import datetime

<<<<<<< HEAD
VERSION = "0.4-45" # Automatically filled in.
=======
VERSION = "0.4-51" # Automatically filled in.
>>>>>>> 50d426ba

Name ="btest"
Config = None

try:
    ConfigDefault = os.environ["BTEST_CFG"]
except KeyError:
    ConfigDefault = "btest.cfg"

def output(msg, nl=True, file=None):
    if not file:
        file = sys.stderr

    if nl:
        print >>file, msg
    else:
        print >>file, msg,

def warning(msg):
    print >>sys.stderr, "warning:", msg

def error(msg):
    print >>sys.stderr, msg
    sys.exit(1)

def mkdir(dir):
    if not os.path.exists(dir):
        try:
            os.makedirs(dir)
        except OSError, e:
            error("cannot create directory %s: %s" % (dir, e))

    else:
        if not os.path.isdir(dir):
            error("path %s exists but is not a directory" % dir)

def getOption(key, default):
    try:
        return Config.get("btest", key)
    except (ConfigParser.NoSectionError, ConfigParser.NoOptionError):
        return default

reBackticks = re.compile(r"`(([^`]|\`)*)`")

def readStateFile():
    try:
        # Read state file.
        tests = []

        for line in open(StateFile):
            line = line.strip()
            if not line or line.startswith("#"):
                continue

            tests += [line]

        tests = findTests(tests, output_handler)

    except IOError:
        return (False, [])

    return (True, tests)

# We monkey-patch the OptionParser to expand backticks.
def cpExpandBackticks(self, section, option, rawval, vars):
    def _exec(m):
        cmd = m.group(1)
        if not cmd:
            return ""

        try:
            return subprocess.Popen(cmd.split(), stdout=subprocess.PIPE).communicate()[0].strip()
        except OSError, e:
            error("cannot execute '%s': %s" % (cmd, e))

    value = cpOriginalInterpolate(self, section, option, rawval, vars)
    value = reBackticks.sub(_exec, value)

    return value

# We monkey-patch the OptionParser to provide an alternative method that does not include
# defaults in returns section items.
def cpItemsNoDefaults(self, section):
    try:
        items = self._sections[section].items()
    except KeyError:
        raise ConfigParser.NoSectionError(section)


    d = self._defaults.copy()

    result = {}

    for (key, value) in items:
        result[key] = cpExpandBackticks(self, section, key, value, d)

    return result.items()

# Replace environment variables in string.
def replaceEnvs(s):
    def replace_with_env(m):
        try:
            return os.environ[m.group(1)]
        except KeyError:
            return ""

    return RE_ENV.sub(replace_with_env, s)

cpOriginalInterpolate = ConfigParser.ConfigParser._interpolate
ConfigParser.ConfigParser._interpolate = cpExpandBackticks
ConfigParser.ConfigParser.itemsNoDefaults = cpItemsNoDefaults

# Description of an alternative configuration.
class Alternative:
    def __init__(self, name):
        self.name = name
        self.filters = {}
        self.substitutions = {}
        self.envs = {}

# Main class distributing the work across threads.
class TestManager(multiprocessing.managers.SyncManager):
    def __init__(self):
        super(TestManager, self).__init__()

    def run(self, tests, output_handler):
        self.start()

        self._output_handler = output_handler
        self._lock = self.Lock()
        self._succeeded = multiprocessing.sharedctypes.RawValue('i', 0)
        self._failed = multiprocessing.sharedctypes.RawValue('i', 0)
        self._skipped = multiprocessing.sharedctypes.RawValue('i', 0)
        self._tests = self.list(tests)
        self._failed_tests = self.list([])
        self._num_tests = len(self._tests)

        num_threads = Options.threads

        if num_threads:
            threads = []

            for i in range(num_threads):
                t = multiprocessing.Process(name="#%d" % (i+1), target=lambda : self.threadRun(i))
                t.start()
                threads += [t]

            for t in threads:
                t.join()

        else:
            # No threads, just run all directly.
            self.threadRun(0)

        # Record failed tests if not updating.
        if Options.mode != "UPDATE" and Options.mode != "UPDATE_INTERACTIVE":
            try:
                state = open(StateFile, "w")
            except IOError, e:
                error("cannot open state file %s" % StateFile)

            for t in self._failed_tests:
                print >>state, t

            state.close()

        return (self._succeeded.value, self._failed.value, self._skipped.value)

    def percentage(self):
        if not self._num_tests:
            return 0

        count = self._succeeded.value + self._failed.value + self._skipped.value
        return 100.0 * count / self._num_tests

    def threadRun(self, thread_num):
        while True:
            tests = self.nextTests(thread_num)
            if not tests:
                # No more work for us.
                return

            for t in tests:
                try:
                    t.run(self)
                    self.testReplayOutput(t)
                except KeyboardInterrupt:
                    if Options.threads:
                        # Caught by parent thread.
                        return
                    else:
                        # Rethrow
                        raise


    def nextTests(self, thread_num):
        with self._lock:
            for i in range(len(self._tests)):
                t = self._tests[i]

                if not t:
                    continue

                if Options.threads and t.serialize:
                    if hash(t.serialize) % Options.threads != thread_num:
                        # Not ours.
                        continue

                # We'll execute it, delete from queue.
                del self._tests[i]

                if Options.alternatives:
                    tests = []

                    for alternative in Options.alternatives:

                        if alternative in t.ignore_alternatives:
                            continue

                        if t.include_alternatives and not alternative in t.include_alternatives:
                            continue

                        alternative_test = copy.deepcopy(t)

                        if alternative == "-":
                            alternative = ""

                        alternative_test.setAlternative(alternative)
                        tests += [alternative_test]

                else:
                    if t.include_alternatives and not "default" in t.include_alternatives:
                        tests = []

                    elif "default" in t.ignore_alternatives:
                        tests = []

                    else:
                        tests = [t]

                return tests

        # No more tests for us.
        return None

    def lock(self):
        return self._lock

    def testStart(self, test):
        with self._lock:
            self._output_handler.testStart(test)

    def testCommand(self, test, cmdline):
        with self._lock:
            self._output_handler.testCommand(test, cmdline)

    def testSucceeded(self, test):
        with self._lock:
            self._output_handler.testSucceeded(test)
            self._succeeded.value += 1

    def testFailed(self, test):
        with self._lock:
            self._output_handler.testFailed(test)
            self._failed.value += 1
            self._failed_tests += [test.name]

    def testSkipped(self, test):
        with self._lock:
            self._output_handler.testSkipped(test)
            self._skipped.value += 1

    def testReplayOutput(self, test):
        with self._lock:
            self._output_handler.replayOutput(test)

# One @TEST-{EXEC,REQUIRES} command line.
class CmdLine:
    def __init__(self, cmdline, expect_success, part, file):
        self.cmdline = cmdline
        self.expect_success = expect_success
        self.part = part
        self.file = file

# One test.
class Test(object):
    def __init__(self, file, output_handler):
        self.dir = os.path.abspath(os.path.dirname(file))
        self.name = None
        self.basename = None
        self.part = -1
        self.number = 1
        self.serialize = []
        self.groups = set()
        self.cmdlines = []
        self.tmpdir = None
        self.diag = None
        self.verbose = None
        self.baseline = None
        self.alternative = None
        self.ignore_alternatives = []
        self.include_alternatives = []
        self.files = []
        self.requires = []
        self.copy_files = []
        self.output_handler = output_handler
        self.start = None
        self.contents = []
        self.cloned = False

    def displayName(self):
        name = self.name

        if self.alternative:
            name = "%s [%s]" % (name, self.alternative)

        return name

    def setAlternative(self, alternative):
        self.alternative = alternative

        # Parse the test's content.
    def parse(self, content, file):
        cmds = {}
        for line in content:

            m = RE_IGNORE.search(line)
            if m:
                # Ignore this file.
                return False

            for (tag, regexp, multiple, optional, group1, group2) in Commands:
                m = regexp.search(line)

                if m:
                    value = m.group(group1)

                    if group2 >= 0:
                        value = (value, m.group(group2))

                    if not multiple:
                        if tag in cmds:
                            error("%s: %d defined multiple times." % (self.name, tag))

                        cmds[tag] = value

                    else:
                        try:
                            cmds[tag] += [value]
                        except KeyError:
                            cmds[tag] = [value]

        # Make sure all non-optional commands are there.
        for (tag, regexp, multiple, optional, group1, group2) in Commands:
            if not optional and not tag in cmds:
                error("%s: mandatory %s command not found." % (file, tag))

        basename = file

        part = 1
        m = RE_PART.match(file)

        if m:
            basename = m.group(1)
            part = int(m.group(2))

        name = os.path.relpath(basename, TestBase)
        (name, ext) = os.path.splitext(name)

        name = name.replace("/", ".")
        while name.startswith("."):
            name = name[1:]

        self.name = name
        self.part = part
        self.basename = name
        self.contents += [(file, content)]

        for (cmd, success) in cmds["exec"]:
            cmdline = CmdLine(cmd.strip(), success != "-FAIL", part, file)
            self.cmdlines += [cmdline]

        if PartFinalizer != "":
            finalizer = CmdLine("%s %s" % (PartFinalizer, self.name), True, part, "<PartFinalizer>")
            self.cmdlines += [finalizer]

        if "serialize" in cmds:
            self.serialize = cmds["serialize"]

        if "group" in cmds:
            self.groups |= set(cmd.strip() for cmd in cmds["group"])

        if "requires" in cmds:
            for cmd in cmds["requires"]:
                cmdline = CmdLine(cmd.strip(), True, part, file)
                self.requires += [cmdline]

        if "copy-file" in cmds:
            self.copy_files += [cmd.strip() for cmd in cmds["copy-file"]]

        if "alternative" in cmds:
            self.include_alternatives = [cmd.strip() for cmd in cmds["alternative"]]

        if "not-alternative" in cmds:
            self.ignore_alternatives = [cmd.strip() for cmd in cmds["not-alternative"]]

        return True

    # Copies all control information over to a new Test but replacing the test's
    # content with a new one.
    def clone(self, content):
        clone = Test("", self.output_handler)
        clone.number = self.number + 1
        clone.basename = self.basename
        clone.name = "%s-%d" % (self.basename, clone.number)
        clone.serialize = clone.serialize
        clone.groups = self.groups
        clone.cmdlines = self.cmdlines

        assert(len(self.contents) == 1)
        clone.contents = [(self.contents[0][0], content)]

        self.cloned = True

        return clone

    def mergePart(self, part):

        if self.cloned or part.cloned:
            error("cannot use @TEST-START-NEXT with tests split across parts (%s)" % self.basename)

        self.serialize += part.serialize
        self.groups |= part.groups
        self.cmdlines += part.cmdlines
        self.ignore_alternatives += part.ignore_alternatives
        self.include_alternatives += part.include_alternatives
        self.files += part.files
        self.requires += part.requires
        self.copy_files += part.copy_files
        self.contents += part.contents

    def run(self, mgr):
        self.start = time.time()
        self.mgr = mgr
        mgr.testStart(self)

        self.tmpdir = os.path.abspath(os.path.join(TmpDir, self.name))
        self.diag = os.path.join(self.tmpdir, ".diag")
        self.verbose = os.path.join(self.tmpdir, ".verbose")
        self.baseline = os.path.abspath(os.path.join(BaselineDir, self.name))
        self.diagmsgs = []

        self.rmTmp()
        mkdir(self.baseline)
        mkdir(self.tmpdir)

        for (fname, lines) in self.files:
            fname = os.path.join(self.tmpdir, fname)

            subdir = os.path.dirname(fname)

            if subdir != "":
                mkdir(subdir)
            try:
                ffile = open(fname, "w")
            except IOError, e:
                error("cannot write test's additional file '%s'" % fname)

            for line in lines:
                print >>ffile, line,

            ffile.close()

        for file in self.copy_files:
            src = replaceEnvs(file)
            try:
                shutil.copy2(src, self.tmpdir)
            except IOError, e:
                error("cannot copy %s: %s" % (src, e))

        for (file, content) in self.contents:
            localfile = os.path.join(self.tmpdir, os.path.basename(file))
            out = open(localfile, "w")
            for line in content:
                print >>out, line,
            out.close()

        self.log = open(os.path.join(self.tmpdir, ".log"), "w")
        self.stdout = open(os.path.join(self.tmpdir, ".stdout"), "w")
        self.stderr = open(os.path.join(self.tmpdir, ".stderr"), "w")

        for cmd in self.requires:
            (success, rc) = self.execute(cmd, apply_alternative=self.alternative)

            if not success:
                self.mgr.testSkipped(self)
                self.finish()
                return

        failures = 0

        cmds = []

        if Initializer != "":
            initializer = CmdLine("%s %s" % (Initializer, self.name), True, 1, "<Initializer>")
            cmds += [initializer]

        cmds += self.cmdlines

        if Finalizer != "":
            finalizer = CmdLine("%s %s" % (Finalizer, self.name), True, 1, "<Finalizer>")
            cmds += [finalizer]

        skip_part = -1

        for cmd in cmds:
            if skip_part >= 0 and skip_part == cmd.part:
                continue

            (success, rc) = self.execute(cmd, apply_alternative=self.alternative)

            if not success:
                failures += 1

                if Options.sphinx:
                    # We still execute the remaining commands and
                    # raise a failure for each one that fails.
                    self.mgr.testFailed(self)
                    skip_part = cmd.part
                    continue

                if failures == 1:
                    self.mgr.testFailed(self)

                if rc == 200:
                    # Abort all tests.
                    sys.exit(1)

                if rc != 100:
                    break

        if failures == 0:
            self.mgr.testSucceeded(self)

            if not Options.tmps:
                self.rmTmp()

        self.finish()

    def finish(self):
        try:
            # Try removing the baseline directory. If it works, it's empty, i.e., no baseline was created.
            os.rmdir(self.baseline)
        except OSError, e:
            pass

        self.log.close()
        self.stdout.close()
        self.stderr.close()

    def execute(self, cmd, apply_alternative=None):
        filter_cmd = None
        addl_envs = {}

        cmdline = cmd.cmdline

        # Apply alternative if requested.
        if apply_alternative:

            alt = Alternatives[apply_alternative]

            try:
                (path, executable) = os.path.split(cmdline.split()[0])
                filter_cmd = alt.filters[executable]
            except LookupError:
                pass

            for (key, val) in alt.substitutions.items():
                cmdline = re.sub("\\b" + re.escape(key) + "\\b", val, cmdline)

            addl_envs = alt.envs

        localfile = os.path.join(self.tmpdir, os.path.basename(cmd.file))

        if filter_cmd and cmd.expect_success: # Do not apply filter if we expect failure.
            # This is not quite correct as it does not necessarily need to be
            # the %INPUT file which we are filtering ...
            filtered = os.path.join(self.tmpdir, "filtered-%s" % os.path.basename(localfile))

            filter = CmdLine("%s %s %s" % (filter_cmd, localfile, filtered), True, 1, "<Filter>")

            (success, rc) = self.execute(filter, apply_alternative=None)
            if not success:
                return (False, rc)

            mv = CmdLine("mv %s %s" % (filtered, localfile), True, 1, "<Filter-Move>")
            (success, rc) = self.execute(mv, apply_alternative=None)

            if not success:
                return (False, rc)

        self.mgr.testCommand(self, cmd)

        # Replace special names.

        if localfile:
            cmdline = RE_INPUT.sub(localfile, cmdline)

        cmdline = RE_DIR.sub(self.dir, cmdline)

        print >>self.log, cmdline, "(expect %s)" % (("failure", "success")[cmd.expect_success])

        env = self.prepareEnv(cmd, addl_envs)

        try:
            subprocess.check_call(cmdline, cwd=self.tmpdir, shell=True, env=env, stderr=self.stderr, stdout=self.stdout)
        except subprocess.CalledProcessError, e:
            if cmd.expect_success:
                self.diagmsgs += ["'%s' failed unexpectedly (exit code %s)" % (cmdline, e.returncode)]
                return (False, e.returncode)

            else:
                return (True, e.returncode)

        if not cmd.expect_success:
            self.diagmsgs += ["'%s' succeeded unexpectedly (exit code 0)" % cmdline]
            return (False, 0)

        return (True, 0)

    def rmTmp(self):
        try:
            if os.path.isfile(self.tmpdir):
                os.remove(self.tmpdir)

            if os.path.isdir(self.tmpdir):
                subprocess.call("rm -rf %s 2>/dev/null" % self.tmpdir, shell=True)

        except OSError, e:
            error("cannot remove tmp directory %s: %s" % (self.tmpdir, e))

    # Prepares the environment for the child processes.
    def prepareEnv(self, cmd, addl = {}):
        env = copy.deepcopy(os.environ)

        # Make sure these don't propagate from parent processes.
        for i in ["TESTBASE", "DEFAULT_PATH"]:
            try:
                del env[i]
            except KeyError:
                pass

        env["TEST_BASELINE"] = self.baseline
        env["TEST_DIAGNOSTICS"] = self.diag
        env["TEST_MODE"] = Options.mode.upper()
        env["TEST_NAME"] = self.name
        env["TEST_VERBOSE"] = self.verbose
        env["TEST_PART"] = str(cmd.part)
        env["TEST_BASE"] = TestBase

        for (key, val) in addl.items():
            env[key.upper()] = val

        return env

    def addFiles(self, files):
        # files is a list of tuple (fname, lines).
        self.files = files

### Output handlers.

class OutputHandler:
    def __init__(self, options):
        """Base class for reporting progress and results to user. We derive
        several classes from this one, with the one being used depending on
        which output the users wants.

        A handler's method are called from test TestMgr and may be called
        interleaved from different tests. However, the TestMgr locks before
        each call so that it's guaranteed that two calls don't run
        concurrently.

        options: An optparser with the global options.
        """
        self._buffered_output = {}
        self._options = options

    def options(self):
        """Returns the current optparser instance."""
        return self._options

    def threadPrefix(self):
        """In threaded mode, returns a string with the thread's name in a form
        suitable to prefix output with. In non-threaded mode, returns the
        empty string."""
        if self.options().threads:
            return "[%s]" % multiprocessing.current_process().name
        else:
            return ""

    def _output(self, msg, nl=True, file=None):
        if not file:
            file = sys.stderr

        if nl:
            print >>file, msg
        else:
            if msg:
                print >>file, msg,

    def output(self, test, msg, nl=True, file=None):
        """Output one line of output to user. In non-threaded mode, this will
        be printed out directly to stderr. In threaded-mode, this will be
        buffered until the test has finished; then all output is printed as a
        block.

        This should only be called from other members of this class, or
        derived classes, not from tests.
        """
        if not self.options().threads:
            self._output(msg, nl, file)
            return

        else:
            try:
                self._buffered_output[test.name] += [(msg, nl, file)]
            except KeyError:
                self._buffered_output[test.name] = [(msg, nl, file)]

    def replayOutput(self, test):
        """Prints out all output buffered in threaded mode by output()."""
        if not test.name in self._buffered_output:
            return

        for (msg, nl, file) in self._buffered_output[test.name]:
            self._output(msg, nl, file)

        self._buffered_output[test.name] = []

    # Methods to override.
    def testStart(self, test):
        """Called just before a test begins."""
        pass

    def testCommand(self, test, cmdline):
        """Called just before a command line is exected for a trace."""
        pass

    def testSucceeded(self, test):
        """Called when a test was successful."""
        pass

    def testFailed(self, test):
        """Called when a test failed."""
        pass

    def testSkipped(self, test):
        """Called when a test is skipped because its dependencies aren't met."""
        pass

    def finished(self):
        """Called when all tests have been executed."""
        pass

class Forwarder(OutputHandler):
    """
    Forwards output to several other handlers.

    options: An optparser with the global options.

    handlers: List of output handlers to forward to.
    """

    def __init__(self, options, handlers):
        OutputHandler.__init__(self, options)
        self._handlers = handlers

    def testStart(self, test):
        """Called just before a test begins."""
        for h in self._handlers:
            h.testStart(test)

    def testCommand(self, test, cmdline):
        """Called just before a command line is exected for a trace."""
        for h in self._handlers:
            h.testCommand(test, cmdline)

    def testSucceeded(self, test):
        """Called when a test was successful."""
        for h in self._handlers:
            h.testSucceeded(test)

    def testFailed(self, test):
        """Called when a test failed."""
        for h in self._handlers:
            h.testFailed(test)

    def testSkipped(self, test):
        for h in self._handlers:
            h.testSkipped(test)

    def replayOutput(self, test):
        for h in self._handlers:
            h.replayOutput(test)

    def finished(self):
        for h in self._handlers:
            h.finished()

class Standard(OutputHandler):
    def testStart(self, test):
        self.output(test, self.threadPrefix(), nl=False)
        self.output(test, "%s ..." % test.displayName(), nl=False)

    def testCommand(self, test, cmdline):
        pass

    def testSucceeded(self, test):
        self.output(test, "ok")

    def testFailed(self, test):
        self.output(test, "failed")

    def testSkipped(self, test):
        self.output(test, "not available, skipped")

class Console(OutputHandler):
    """Output handler that writes compact progress report to the console."""

    def __init__(self, options):
        OutputHandler.__init__(self, options)
        self.sticky = False

    def testStart(self, test):
        self.consoleOutput(test, "", False)

    def testCommand(self, test, cmdline):
        pass

    def testSucceeded(self, test):
        self.consoleOutput(test, "ok", False)

    def testFailed(self, test):
        self.consoleOutput(test, "failed", True)

    def testSkipped(self, test):
        self.consoleOutput(test, "skipped", False)

    def finished(self):
        sys.stdout.write(chr(27) + '[2K')
        # sys.stdout.write("\r[100%] ")
        sys.stdout.write("\r")
        sys.stdout.flush()

    def consoleOutput(self, test, addl, sticky):
        line = "[%3d%%] %s ..." % (test.mgr.percentage(), test.displayName())

        if addl:
            line += " " + addl

        sys.stdout.write(chr(27) + '[2K')
        sys.stdout.write("\r%s" % line.strip())

        if sticky:
            sys.stdout.write("\n")

        sys.stdout.flush()

class Brief(OutputHandler):
    """Output handler for producing the brief output format."""
    def testStart(self, test):
        pass

    def testCommand(self, test, cmdline):
        pass

    def testSucceeded(self, test):
        pass

    def testFailed(self, test):
        self.output(test, self.threadPrefix(), nl=False)
        self.output(test, "%s ... failed" % test.displayName())

    def testSkipped(self, test):
        pass

class Verbose(OutputHandler):
    """Output handler for producing the verbose output format."""

    def testStart(self, test):
        self.output(test, self.threadPrefix(), nl=False)
        self.output(test, "%s ..." % test.displayName())

    def testCommand(self, test, cmdline):
        part = ""

        if cmdline.part > 1:
            part = " [part #%d]" % cmdline.part

        self.output(test, self.threadPrefix(), nl=False)
        self.output(test, "  > %s%s" % (cmdline.cmdline, part))

    def testSucceeded(self, test):
        self.output(test, self.threadPrefix(), nl=False)
        self.showTestVerbose(test)
        self.output(test, "... %s ok" % test.displayName())

    def testFailed(self, test):
        self.output(test, self.threadPrefix(), nl=False)
        self.showTestVerbose(test)
        self.output(test, "... %s failed" % test.displayName())

    def testSkipped(self, test):
        self.output(test, self.threadPrefix(), nl=False)
        self.showTestVerbose(test)
        self.output(test, "... %s not available, skipped" % test.displayName())

    def showTestVerbose(self, test):
        if not os.path.exists(test.verbose):
            return

        for line in open(test.verbose):
            self.output(test, "  > [test-verbose] %s" % line.strip())

class Diag(OutputHandler):
    def __init__(self, options, all=False, file=None):
        """Output handler for producing the diagnostic output format.

        options: An optparser with the global options.

        all: Print diagnostics also for succeeding tests.

        file: Output into given file rather than console.
        """
        OutputHandler.__init__(self, options)
        self._all = all
        self._file = file

    def showDiag(self, test):
        """Generates diagnostics for a test."""
        for line in test.diagmsgs:
            self.output(test, "  % " + line, True, self._file)

        for f in (test.diag, os.path.join(test.tmpdir, ".stderr")):
            if not f:
                continue

            if os.path.isfile(f):
                self.output(test, "  % cat " + os.path.basename(f), True, self._file)
                for line in open(f):
                    self.output(test, "  " + line.strip(), True, self._file)
                self.output(test, "", True, self._file)

        if self.options().wait and not file:
            self.output(test, "<Enter> ...")
            try:
                sys.stdin.readline()
            except KeyboardInterrupt:
                sys.exit(1)

    def testCommand(self, test, cmdline):
        pass

    def testSucceeded(self, test):
        if self._all:
            if self._file:
                self.output(test, "%s ... ok" % test.displayName(), True, self._file)

            self.showDiag(test)

    def testFailed(self, test):
        if self._file:
            self.output(test, "%s ... failed" % test.displayName(), True, self._file)

        self.showDiag(test)

    def testSkipped(self, test):
        if self._file:
            self.output(test, "%s ... not available, skipped" % test.displayName(), True, self._file)

class SphinxOutput(OutputHandler):
    def __init__(self, options, all=False, file=None):
        """Output handler for producing output when running from
        Sphinx. The main point here is that we save all diagnostic output to
        $BTEST_RST_OUTPUT.

        options: An optparser with the global options.
        """
        OutputHandler.__init__(self, options)

        self._output = None

        try:
            self._rst_output = os.environ["BTEST_RST_OUTPUT"]
        except KeyError:
            print >>sys.stderr, "warning: environment variable BTEST_RST_OUTPUT not set, will not produce output"
            self._rst_output = None

    def testStart(self, test):
        self._output = None

    def testCommand(self, test, cmdline):
        if not self._rst_output:
            return

        self._output = "%s#%s" % (self._rst_output, cmdline.part)
        self._part = cmdline.part

    def testSucceeded(self, test):
        pass

    def testFailed(self, test):
        if not self._output:
            return

        out = open(self._output, "a")

        print >>out, ""
        print >>out, ".. code-block:: none "
        print >>out, ""
        print >>out, "  ERROR executing test '%s' (part %s)" % (test.displayName(), self._part)
        print >>out, ""

        for line in test.diagmsgs:
            print >>out, "  % " + line

        test.diagmsgs = []

        for f in (test.diag, os.path.join(test.tmpdir, ".stderr")):
            if not f:
                continue

            if os.path.isfile(f):
                print >>out, "  % cat " + os.path.basename(f)
                for line in open(f):
                    print >>out, "  ", line.strip()
                print >>out, ""

    def testSkipped(self, test):
        pass

class XMLReport(OutputHandler):
    def __init__(self, options, file=None):
        """Output handler for producing an XML report of test results.

        options: An optparser with the global options.

        file: Output into given file
        """
        OutputHandler.__init__(self, options)
        self._file = file
        self._doc = xml.dom.minidom.Document()
        self._testsuite = self._doc.createElement("testsuite")
        self._doc.appendChild(self._testsuite)

        self._testsuite.setAttribute("timestamp", datetime.now().isoformat())
        self._testsuite.setAttribute("hostname", socket.gethostname())

        self._start = time.time()
        self._num_tests = 0
        self._num_failures = 0

    def testStart(self, test):
        self._num_tests += 1;

    def testCommand(self, test, cmdline):
        pass

    def makeTestCaseElement(self, test):
        parts = test.displayName().split('.')
        if len(parts) > 1:
            classname = ".".join(parts[:-1])
            name = parts[-1]
        else:
            classname = parts[0]
            name = parts[0]

        e = self._doc.createElement("testcase")
        e.setAttribute("classname", classname)
        e.setAttribute("name", name)
        dur = time.time() - test.start
        e.setAttribute("time", str(dur))
        self._testsuite.appendChild(e)

        return e

    def getContext(self, test, context_file):
        context = ""
        for line in test.diagmsgs:
            context += "  % " + line + "\n"

        for f in (test.diag, os.path.join(test.tmpdir, context_file)):
            if not f:
                continue

            if os.path.isfile(f):
                context += "  % cat " + os.path.basename(f) + "\n"
                for line in open(f):
                    context += "  " + line.strip() + "\n"

        return context

    def testSucceeded(self, test):
        self.makeTestCaseElement(test)

    def testFailed(self, test):
        self._num_failures += 1;
        test_case = self.makeTestCaseElement(test)
        e = self._doc.createElement("failure")
        e.setAttribute("type", "fail")
        text_node = self._doc.createTextNode(self.getContext(test, ".stderr"))
        e.appendChild(text_node)
        test_case.appendChild(e)

    def testSkipped(self, test):
        test_case = self.makeTestCaseElement(test)
        e = self._doc.createElement("skipped")
        e.setAttribute("type", "skip")
        text_node = self._doc.createTextNode(self.getContext(test, ".stderr"))
        e.appendChild(text_node)
        test_case.appendChild(e)

    def finished(self):
        self._testsuite.setAttribute("time", str(time.time() - self._start))
        self._testsuite.setAttribute("tests", str(self._num_tests))
        self._testsuite.setAttribute("failures", str(self._num_failures))
        self._testsuite.setAttribute("errors", str(0))

        print >>self._file, self._doc.toprettyxml(indent="    ")

# Walk the given directory and return all test files.
def findTests(paths, output_handler):
    tests = []

    ignore_files = getOption("IgnoreFiles", "").split()
    ignore_dirs = getOption("IgnoreDirs", "").split()

    for path in paths:
        ignores = [os.path.join(path, dir) for dir in ignore_dirs]

        m = RE_PART.match(path)
        if m:
            error("Do not specify files with part numbers directly, use the base test name (%s)" % path)

        if os.path.isfile(path):
            tests += readTestFile(path, output_handler)

            # See if there are more parts.
            for part in glob.glob("%s#*" % path):
                tests += readTestFile(part, output_handler)

        elif os.path.isdir(path):
            for (dirpath, dirnames, filenames) in os.walk(path):

                ign = os.path.join(dirpath, ".btest-ignore")

                if os.path.isfile(os.path.join(ign)):
                    del dirnames[0:len(dirnames)]
                    continue

                for file in filenames:
                    for gl in ignore_files:
                        if fnmatch.fnmatch(file, gl):
                            break
                    else:
                        tests += readTestFile(os.path.join(dirpath, file), output_handler)

                # Don't recurse into these.
                for (dir, path) in [(dir, os.path.join(dirpath, dir)) for dir in dirnames]:
                    for skip in ignores:
                        if path == skip:
                            dirnames.remove(dir)

        else:
            # See if we have test(s) named like this in our configured set.
            found = False
            for t in Config.configured_tests:
                if t and path == t.name:
                    tests += [t]
                    found = True

            if not found:
                # See if there are parts.
                for part in glob.glob("%s#*" % path):
                    tests += readTestFile(part, output_handler)
                    found = True

                if not found:
                    error("cannot read %s" % path)

    return tests

# Merge parts belonging to the same test into one.
def mergeTestParts(tests):
    def key(t):
        if t:
            return (t.basename, t.number, t.part)
        else:
            return t

    out = {}

    for t in sorted(tests, key=key):
        if not t:
            continue

        try:
            other = out[t.name]

            assert t.part != other.part
            out[t.name].mergePart(t)

        except KeyError:
            out[t.name] = t

    return sorted([t for t in out.values()], key=key)

# Read the given test file and instantiate one or more tests from it.
def readTestFile(filename, output_handler):
    def newTest(content, previous):
        if not previous:
            t = Test(filename, output_handler)
            if t.parse(content, filename):
                return t
            else:
                return None
        else:
            return previous.clone(content)

    if os.path.basename(filename) == ".btest-ignore":
        return []

    try:
        input = open(filename)
    except IOError, e:
        error("cannot read test file: %s" % e)

    tests = []
    files = []

    content = []
    previous = None
    file = (None, [])

    state = "test"

    for line in input:

        if state == "test":
            m = RE_START_FILE.search(line)
            if m:
                state = "file"
                file = (m.group(1), [])
                continue

            m = RE_END_FILE.search(line)
            if m:
                error("unexpected %sEND-FILE" % CommandPrefix)

            m = RE_START_NEXT_TEST.search(line)
            if not m:
                content += [line]
                continue

            t = newTest(content, previous)
            if not t:
                return []

            tests += [t]

            previous = t
            content = []

        elif state == "file":
            m = RE_END_FILE.search(line)
            if m:
                state = "test"
                files += [file]
                file = (None, [])
                continue

            file = (file[0], file[1] + [line])

        else:
            error("internal: unknown state %s" % state)

    if state == "file":
        files += [file]

    input.close()

    tests += [newTest(content, previous)]

    for t in tests:
        if t:
            t.addFiles(files)

    return tests

def jOption(default):
    def func(option, opt_str, value, parser):
        if parser.rargs and not parser.rargs[0].startswith('-'):
            try:
                val = int(parser.rargs[0])
                parser.rargs.pop(0)
            except ValueError:
                val = default
        else:
            val = default

        setattr(parser.values, option.dest, val)

    return func

### Main

optparser = optparse.OptionParser(usage="%prog [options] <directories>", version=VERSION)
optparser.add_option("-U", "--update-baseline", action="store_const", dest="mode", const="UPDATE",
                     help="create a new baseline from the tests' output")
optparser.add_option("-u", "--update-interactive", action="store_const", dest="mode", const="UPDATE_INTERACTIVE",
                     help="interactively asks whether to update baseline for a failed test")
optparser.add_option("-d", "--diagnostics", action="store_true", dest="diag", default=False,
                     help="show diagnostic output for failed tests")
optparser.add_option("-D", "--diagnostics-all", action="store_true", dest="diagall", default=False,
                     help="show diagnostic output for ALL tests")
optparser.add_option("-f", "--file-diagnostics", action="store", type="string", dest="diagfile", default="",
                     help="write diagnostic output for failed tests into file; if file exists, it is overwritten")
optparser.add_option("-v", "--verbose", action="store_true", dest="verbose", default=False,
                     help="show commands as they are executed")
optparser.add_option("-w", "--wait", action="store_true", dest="wait", default=False,
                     help="wait for <enter> after each failed (with -d) or all (with -D) tests")
optparser.add_option("-b", "--brief", action="store_true", dest="brief", default=False,
                     help="outputs only failed tests")
optparser.add_option("-c", "--config", action="store", type="string", dest="config", default=ConfigDefault,
                     help="configuration file")
optparser.add_option("-t", "--tmp-keep", action="store_true", dest="tmps", default=False,
                     help="do not delete tmp files created for running tests")
optparser.add_option("-j", "--jobs", action="callback", callback=jOption(multiprocessing.cpu_count()), dest="threads", default=0,
                     help="number of threads to run tests in simultaneously; 0 disables threading")
optparser.add_option("-g", "--groups", action="store", type="string", dest="groups", default="",
                     help="execute only tests of given comma-separated list of groups")
optparser.add_option("-r", "--rerun", action="store_true", dest="rerun", default=False,
                     help="execute commands for tests that failed last time")
optparser.add_option("-q", "--quiet", action="store_true", dest="quiet", default=False,
                     help="suppress information output other than about failed tests")
optparser.add_option("-x", "--xml", action="store", type="string", dest="xmlfile", default="",
                     help="write a report of test results in JUnit XML format to file; if file exists, it is overwritten")
optparser.add_option("-a", "--alternative", action="store", type="string", dest="alternatives", default=None,
                     help="activate given alternative")
optparser.add_option("-S", "--sphinx", action="store_true", dest="sphinx", default=False,
                     help="indicitates that we're running from inside Sphinx; for internal purposes")

optparser.set_defaults(mode="TEST")
(Options, args) = optparser.parse_args()

if not os.path.exists(Options.config):
    error("configuration file '%s' not found" % Options.config)

(basedir, fname) = os.path.split(Options.config)

if basedir:
    os.chdir(basedir)

TestBase = os.getcwd()

defaults = os.environ
defaults["testbase"] = TestBase
defaults["default_path"] = os.environ["PATH"]
Config = ConfigParser.ConfigParser(defaults)
Config.read(fname)

if Options.sphinx:
    Options.quiet = True

if Options.quiet:
    Options.brief = True

# Determine output handlers to use.

output_handlers = []

if Options.verbose:
    output_handlers += [Verbose(Options, )]

elif Options.brief:
    output_handlers += [Brief(Options, )]

else:
    if sys.stdout.isatty():
        output_handlers += [Console(Options, )]
    else:
        output_handlers += [Standard(Options, )]

if Options.diagall:
    output_handlers += [Diag(Options, True, None)]

elif Options.diag:
    output_handlers += [Diag(Options, False, None)]

if Options.diagfile:
    try:
        diagfile = open(Options.diagfile, "w", 1)
        output_handlers += [Diag(Options, Options.diagall, diagfile)]

    except IOError, e:
        print >>sys.stderr, "cannot open %s: %s" (Options.diagfile, e)

if Options.sphinx:
    output_handlers += [SphinxOutput(Options)]

if Options.xmlfile:
    try:
        xmlfile = open(Options.xmlfile, "w", 1)
        output_handlers += [XMLReport(Options, xmlfile)]

    except IOError, e:
        print >>sys.stderr, "cannot open %s: %s" (Options.xmlfile, e)

output_handler = Forwarder(Options, output_handlers)

# Evaluate other command line options.

if Config.has_section("environment"):
    for (name, value) in Config.items("environment"):
        os.environ[name.upper()] = value

Alternatives = {}

if Options.alternatives:
    Options.alternatives = [alt.strip() for alt in Options.alternatives.split(",")]

    for tag in Options.alternatives:

        if tag == "-":
            continue

        a = Alternative(tag)

        try:
            for (name, value) in Config.itemsNoDefaults("filter-%s" % tag):
                if not name.startswith("__"):
                    a.filters[name] = value

        except ConfigParser.NoSectionError:
            pass

        try:
            for (name, value) in Config.itemsNoDefaults("substitution-%s" % tag):
                if not name.startswith("__"):
                    a.substitutions[name] = value

        except ConfigParser.NoSectionError:
            pass

        try:
            for (name, value) in Config.itemsNoDefaults("environment-%s" % tag):
                if not name.startswith("__"):
                    a.envs[name] = value

        except ConfigParser.NoSectionError:
            pass

        Alternatives[tag] = a

CommandPrefix = getOption("CommandPrefix", "@TEST-")

RE_INPUT = re.compile("%INPUT")
RE_DIR = re.compile("%DIR")
RE_ENV = re.compile("\$\{(\w+)\}")
RE_PART = re.compile("^(.*)#([0-9]+)$")
RE_IGNORE = re.compile(CommandPrefix + "IGNORE")
RE_START_NEXT_TEST = re.compile(CommandPrefix + "START-NEXT")
RE_START_FILE = re.compile(CommandPrefix + "START-FILE +([^\n ]*)")
RE_END_FILE = re.compile(CommandPrefix + "END-FILE")

# Commands as tuple (tag, regexp, more-than-one-is-ok, optional, group-main, group-add)
RE_EXEC                = ("exec",            re.compile(CommandPrefix + "EXEC(-FAIL)?: *(.*)"), True, False, 2, 1)
RE_REQUIRES            = ("requires",        re.compile(CommandPrefix + "REQUIRES: *(.*)"), True, True, 1, -1)
RE_GROUP               = ("group",           re.compile(CommandPrefix + "GROUP: *(.*)"), True, True, 1, -1)
RE_SERIALIZE           = ("serialize",       re.compile(CommandPrefix + "SERIALIZE: *(.*)"), False, True, 1, -1)
RE_INCLUDE_ALTERNATIVE = ("alternative",     re.compile(CommandPrefix + "ALTERNATIVE: *(.*)"), True, True, 1, -1)
RE_IGNORE_ALTERNATIVE  = ("not-alternative", re.compile(CommandPrefix + "NOT-ALTERNATIVE: *(.*)"), True, True, 1, -1)
RE_COPY_FILE           = ("copy-file",       re.compile(CommandPrefix + "COPY-FILE: *(.*)"), True, True, 1, -1)

Commands = (RE_EXEC, RE_REQUIRES, RE_GROUP, RE_SERIALIZE, RE_INCLUDE_ALTERNATIVE, RE_IGNORE_ALTERNATIVE, RE_COPY_FILE)

StateFile = os.path.abspath(getOption("StateFile", os.path.join(defaults["testbase"], ".btest.failed.dat")))
TmpDir = os.path.abspath(getOption("TmpDir", os.path.join(defaults["testbase"], ".tmp")))
BaselineDir = os.path.abspath(getOption("BaselineDir", os.path.join(defaults["testbase"], "Baseline")))
Initializer = getOption("Initializer", "")
Finalizer = getOption("Finalizer", "")
PartFinalizer = getOption("PartFinalizer", "")

Config.configured_tests = []

testdirs = getOption("TestDirs", "").split()
if testdirs:
    Config.configured_tests = findTests(testdirs, output_handler)

if args:
    tests = findTests(args, output_handler)

else:
    if Options.rerun:
        (success, tests) = readStateFile()

        if success:
            if not tests:
                output("no tests failed last time")
                sys.exit(0)

        else:
            warning("cannot read state file, executing all tests")
            tests = Config.configured_tests

    else:
        tests = Config.configured_tests

if Options.groups:

    Options.groups = set(Options.groups.split(","))

    def rightGroup(t):
        if t.groups & Options.groups:
            return True

        if "-" in Options.groups and not t.groups:
            return True

        return False

    tests = [t for t in tests if rightGroup(t)]

if not tests:
    output("no tests to execute")
    sys.exit(0)

mkdir(BaselineDir)
mkdir(TmpDir)

tests = mergeTestParts(tests)

try:
    (succeeded, failed, skipped) = TestManager().run(copy.deepcopy(tests), output_handler)
    total = succeeded + failed + skipped
except KeyboardInterrupt:
    print >>sys.stderr, "Aborted."
    sys.exit(1)

output_handler.finished()

if failed > 0:
    skipped = (", %d skipped" % skipped) if skipped > 0 else ""

    if not Options.quiet:
        output("%d of %d test%s failed%s" % (failed, total, "s" if total > 1 else "", skipped))

    sys.exit(1)

else:
    if not Options.quiet:
        output("all %d tests successful" % total)

    sys.exit(0)
<|MERGE_RESOLUTION|>--- conflicted
+++ resolved
@@ -23,11 +23,7 @@
 import socket
 from datetime import datetime
 
-<<<<<<< HEAD
-VERSION = "0.4-45" # Automatically filled in.
-=======
-VERSION = "0.4-51" # Automatically filled in.
->>>>>>> 50d426ba
+VERSION = "0.4-55" # Automatically filled in.
 
 Name ="btest"
 Config = None
