--- conflicted
+++ resolved
@@ -27,16 +27,12 @@
 import tempfile
 from datetime import datetime
 
-<<<<<<< HEAD
 try:
     import ConfigParser as configparser
 except ImportError:
     import configparser
 
-VERSION = "0.53-6" # Automatically filled in.
-=======
 VERSION = "0.54-9" # Automatically filled in.
->>>>>>> a89cd0fd
 
 Name ="btest"
 Config = None
@@ -1441,11 +1437,7 @@
         return (success, rc, utime)
 
 # Walk the given directory and return all test files.
-<<<<<<< HEAD
-def findTests(paths):
-=======
-def findTests(paths, output_handler, expand_globs=False):
->>>>>>> a89cd0fd
+def findTests(paths, expand_globs=False):
     tests = []
 
     ignore_files = getOption("IgnoreFiles", "").split()
@@ -1478,13 +1470,8 @@
             tests += readTestFile(path)
 
             # See if there are more parts.
-<<<<<<< HEAD
-            for part in glob.glob("%s#*" % path):
+            for part in glob.glob("%s#*" % rpath):
                 tests += readTestFile(part)
-=======
-            for part in glob.glob("%s#*" % rpath):
-                tests += readTestFile(part, output_handler)
->>>>>>> a89cd0fd
 
         elif os.path.isdir(path):
             for (dirpath, dirnames, filenames) in os.walk(path):
@@ -1518,13 +1505,8 @@
 
             if not found:
                 # See if there are parts.
-<<<<<<< HEAD
-                for part in glob.glob("%s#*" % path):
+                for part in glob.glob("%s#*" % rpath):
                     tests += readTestFile(part)
-=======
-                for part in glob.glob("%s#*" % rpath):
-                    tests += readTestFile(part, output_handler)
->>>>>>> a89cd0fd
                     found = True
 
                 if not found:
@@ -1708,11 +1690,6 @@
 # If not, we'll use the current directory.
 TestBase = os.environ.get("BTEST_TEST_BASE", dirname)
 defaults["testbase"] = TestBase
-<<<<<<< HEAD
-defaults["default_path"] = os.environ["PATH"]
-Config = configparser.ConfigParser(defaults)
-Config.read(fname)
-=======
 
 # Parse our config
 Config = ConfigParser.ConfigParser(defaults)
@@ -1745,7 +1722,6 @@
             break
 
 os.chdir(TestBase)
->>>>>>> a89cd0fd
 
 if Options.sphinx:
     Options.quiet = True
@@ -1882,11 +1858,7 @@
 
 testdirs = getOption("TestDirs", "").split()
 if testdirs:
-<<<<<<< HEAD
-    Config.configured_tests = findTests(testdirs)
-=======
-    Config.configured_tests = findTests(testdirs, output_handler, True)
->>>>>>> a89cd0fd
+    Config.configured_tests = findTests(testdirs, True)
 
 if args:
     tests = findTests(args)
